from glob import glob
import os
import pandas as pd
from PIL import Image
import torch
from torchvision import transforms as T
import numpy as np


class FrameImageDataset(torch.utils.data.Dataset):
    def __init__(self, root_dir="data/ufc10", split="train", transform=None):
        self.frame_paths = sorted(glob(f"{root_dir}/frames/{split}/*/*/*.jpg"))
        self.df = pd.read_csv(f"{root_dir}/metadata/{split}.csv")
        self.split = split
        self.transform = transform

    def __len__(self):
        return len(self.frame_paths)

    def _get_meta(self, attr, value):
        return self.df.loc[self.df[attr] == value]

    def __getitem__(self, idx):
        frame_path = self.frame_paths[idx]
        frame_path = frame_path.replace("\\", "/")
        video_name = frame_path.split("/")[-2]
        video_meta = self._get_meta("video_name", video_name)
        label = video_meta["label"].item()

        frame = Image.open(frame_path).convert("RGB")

        if self.transform:
            frame = self.transform(frame)
        else:
            frame = T.ToTensor()(frame)

        return frame, label


class FrameVideoDataset(torch.utils.data.Dataset):
    def __init__(
        self, root_dir="data/ufc10", split="train", transform=None, stack_frames=True
    ):

        self.video_paths = sorted(glob(f"{root_dir}/videos/{split}/*/*.avi"))
        self.df = pd.read_csv(f"{root_dir}/metadata/{split}.csv")
        self.split = split
        self.transform = transform
        self.stack_frames = stack_frames

        self.n_sampled_frames = 10

    def __len__(self):
        return len(self.video_paths)

    def _get_meta(self, attr, value):
        return self.df.loc[self.df[attr] == value]

    def __getitem__(self, idx):
        video_path = self.video_paths[idx]
        video_path = video_path.replace("\\", "/")
        video_name = video_path.split("/")[-1].split(".avi")[0]
        video_meta = self._get_meta("video_name", video_name)
        label = video_meta["label"].item()

        video_frames_dir = (
            self.video_paths[idx].split(".avi")[0].replace("videos", "frames")
        )
        video_frames = self.load_frames(video_frames_dir)

        if self.transform:
            frames = [self.transform(frame) for frame in video_frames]
        else:
            frames = [T.ToTensor()(frame) for frame in video_frames]

        if self.stack_frames:
            frames = torch.stack(frames).permute(1, 0, 2, 3)

        return frames, label

    def load_frames(self, frames_dir):
        frames = []
        for i in range(1, self.n_sampled_frames + 1):
            frame_file = os.path.join(frames_dir, f"frame_{i}.jpg")
            if os.path.exists(frame_file):
                frame = Image.open(frame_file).convert("RGB")
                frames.append(frame)
            else:
                # If frame doesn't exist, use the last available frame
                if frames:
                    frames.append(frames[-1])  # Duplicate the last frame
                else:
                    # If no frames exist at all, this is a serious data issue
                    raise FileNotFoundError(
                        f"No frames found in {frames_dir}. Expected at least frame_1.jpg"
                    )

        return frames


class FrameVideoFlowDataset(torch.utils.data.Dataset):
    def __init__(
        self,
        root_dir="data/ucf101_noleakage",
        split="train",
        image_transform=None,
        image_size=(112, 112),
        n_sampled_frames=10,
    ):
        # Metadata lists all videos for the split
        self.df = pd.read_csv(os.path.join(root_dir, "metadata", f"{split}.csv"))
        self.root_dir = root_dir
        self.split = split
        self.image_transform = image_transform
        self.image_size = image_size
        self.n_sampled_frames = n_sampled_frames

    def __len__(self):
        return len(self.df)

    def __getitem__(self, idx):
<<<<<<< HEAD
        row = self.df.iloc[idx]
        video_name = row["video_name"]
        action = row["action"]
        label = int(row["label"])

        # Directories
        frames_dir = os.path.join(
            self.root_dir, "frames", self.split, action, video_name
        )
        flows_dir = os.path.join(self.root_dir, "flows", self.split, action, video_name)

        # Select a single RGB frame (center frame by default)
        center_index = (self.n_sampled_frames + 1) // 2
        rgb_path = os.path.join(frames_dir, f"frame_{center_index}.jpg")
        if not os.path.exists(rgb_path):
            # Fall back to png if present
            rgb_path = os.path.join(frames_dir, f"frame_{center_index}.png")

        image = Image.open(rgb_path).convert("RGB")
        if self.image_transform is not None:
            image_tensor = self.image_transform(image)
        else:
            image_tensor = T.Compose([T.Resize(self.image_size), T.ToTensor()])(image)

        # Stack all optical flows between successive frames using .npy files
        import numpy as np
        import torch.nn.functional as F

        flow_tensors = []
        for i in range(1, self.n_sampled_frames):
            flow_path_npy = os.path.join(flows_dir, f"flow_{i}_{i+1}.npy")
            if not os.path.exists(flow_path_npy):
                raise FileNotFoundError(f"Missing flow: {flow_path_npy}")

            flow = np.load(flow_path_npy)
            # Ensure channel-first [2, H, W]
            if flow.ndim == 3 and flow.shape[0] in (2, 3):
                chw = flow
            elif flow.ndim == 3 and flow.shape[-1] in (2, 3):
                chw = np.transpose(flow, (2, 0, 1))
            else:
                raise ValueError(
                    f"Unexpected flow shape {flow.shape} at {flow_path_npy}"
                )
            flow = torch.from_numpy(chw).float()  # [2, H, W]
            # Robust resize via interpolate on 4D tensor to avoid channel mishandling
            flow = F.interpolate(
                flow.unsqueeze(0),
                size=self.image_size,
                mode="bilinear",
                align_corners=False,
            ).squeeze(0)
            flow_tensors.append(flow)

        # Concatenate along channel dimension -> [2*(T-1), H, W]
        flow_stack = torch.cat(flow_tensors, dim=0).contiguous()

        # Sanity checks
        expected_c = 2 * (self.n_sampled_frames - 1)
        assert (
            flow_stack.shape[0] == expected_c
        ), f"Flow stack channels {flow_stack.shape[0]} != expected {expected_c}"
        assert (
            flow_stack.shape[1:] == image_tensor.shape[1:]
        ), f"Flow size {flow_stack.shape[1:]} must match image size {image_tensor.shape[1:]}"

        return (image_tensor, flow_stack), label
=======
        rgb_frame_path = self.rgb_paths[idx]
        rgb_frame_path = rgb_frame_path.replace("\\", "/")
        video_name = rgb_frame_path.split("/")[-2]
        video_meta = self._get_meta("video_name", video_name)
        label = video_meta["label"].item()

        # Derive frame directory and load both RGB and Flow
        video_frames_dir = rgb_frame_path.split("frame_")[0]
        rgb_frames = self.load_frames(video_frames_dir, mode="frames")
        flow_frames = self.load_frames(video_frames_dir.replace("frames", "flows"), mode="flows")

        if self.transform:
            rgb_frames = [self.transform(f) for f in rgb_frames]
            flow_transform = T.Compose(
            [
                T.Resize([112, 112]),
                T.RandomHorizontalFlip(p=0.5),
                T.RandomRotation(degrees=10)
            ]
            )
            flow_frames = [flow_transform(f) for f in flow_frames]
        else:
            rgb_frames = [T.ToTensor()(f) for f in rgb_frames]
            flow_frames = [T.ToTensor()(f) for f in flow_frames]

        # Stack frames
        if self.stack_frames:
            rgb_tensor = torch.stack(rgb_frames).permute(1, 0, 2, 3)   # [3, T, H, W]
            flow_tensor = torch.stack(flow_frames).permute(1, 0, 2, 3) # [2, T, H, W]
            combined = torch.cat([rgb_tensor, flow_tensor], dim=0)     # [5, T, H, W]
        else:
            combined = list(zip(rgb_frames, flow_frames))

        return combined, label

    def load_frames(self, frames_dir, mode="frames"):
        frames = []
        if mode == "frames":
            for i in range(1, self.n_sampled_frames + 1):
                frame_file = os.path.join(frames_dir, f"frame_{i}.jpg")
                if os.path.exists(frame_file):
                    frame = Image.open(frame_file).convert("RGB")
                    frames.append(frame)
                else:
                    if frames:
                        frames.append(frames[-1])  # duplicate last frame
                    else:
                        raise FileNotFoundError(f"No {mode} frames found in {frames_dir}")

        else:
            for i in range(1, self.n_sampled_frames):
                frame_file = os.path.join(frames_dir, f"flow_{i}_{i+1}.npy")
                if os.path.exists(frame_file):
                    frame = np.load(frame_file, allow_pickle=True)
                    frame = torch.from_numpy(frame)
                    frames.append(frame)
                else:
                    if frames:
                        frames.append(frames[-1])  # duplicate last frame
        return frames
>>>>>>> 2e254c99


if __name__ == "__main__":
    from torch.utils.data import DataLoader

    root_dir = "data/ufc10"

    transform = T.Compose([T.Resize((64, 64)), T.ToTensor()])
    frameimage_dataset = FrameImageDataset(
        root_dir=root_dir, split="val", transform=transform
    )
    framevideostack_dataset = FrameVideoDataset(
        root_dir=root_dir, split="val", transform=transform, stack_frames=True
    )
    framevideolist_dataset = FrameVideoDataset(
        root_dir=root_dir, split="val", transform=transform, stack_frames=False
    )

    frameimage_loader = DataLoader(frameimage_dataset, batch_size=8, shuffle=False)
    framevideostack_loader = DataLoader(
        framevideostack_dataset, batch_size=8, shuffle=False
    )
    framevideolist_loader = DataLoader(
        framevideolist_dataset, batch_size=8, shuffle=False
    )

    # for frames, labels in frameimage_loader:
    #     print(frames.shape, labels.shape) # [batch, channels, height, width]

    # for video_frames, labels in framevideolist_loader:
    #     print(45*'-')
    #     for frame in video_frames: # loop through number of frames
    #         print(frame.shape, labels.shape)# [batch, channels, height, width]

    for video_frames, labels in framevideostack_loader:
        print(
            video_frames.shape, labels.shape
        )  # [batch, channels, number of frames, height, width]<|MERGE_RESOLUTION|>--- conflicted
+++ resolved
@@ -119,7 +119,6 @@
         return len(self.df)
 
     def __getitem__(self, idx):
-<<<<<<< HEAD
         row = self.df.iloc[idx]
         video_name = row["video_name"]
         action = row["action"]
@@ -187,68 +186,6 @@
         ), f"Flow size {flow_stack.shape[1:]} must match image size {image_tensor.shape[1:]}"
 
         return (image_tensor, flow_stack), label
-=======
-        rgb_frame_path = self.rgb_paths[idx]
-        rgb_frame_path = rgb_frame_path.replace("\\", "/")
-        video_name = rgb_frame_path.split("/")[-2]
-        video_meta = self._get_meta("video_name", video_name)
-        label = video_meta["label"].item()
-
-        # Derive frame directory and load both RGB and Flow
-        video_frames_dir = rgb_frame_path.split("frame_")[0]
-        rgb_frames = self.load_frames(video_frames_dir, mode="frames")
-        flow_frames = self.load_frames(video_frames_dir.replace("frames", "flows"), mode="flows")
-
-        if self.transform:
-            rgb_frames = [self.transform(f) for f in rgb_frames]
-            flow_transform = T.Compose(
-            [
-                T.Resize([112, 112]),
-                T.RandomHorizontalFlip(p=0.5),
-                T.RandomRotation(degrees=10)
-            ]
-            )
-            flow_frames = [flow_transform(f) for f in flow_frames]
-        else:
-            rgb_frames = [T.ToTensor()(f) for f in rgb_frames]
-            flow_frames = [T.ToTensor()(f) for f in flow_frames]
-
-        # Stack frames
-        if self.stack_frames:
-            rgb_tensor = torch.stack(rgb_frames).permute(1, 0, 2, 3)   # [3, T, H, W]
-            flow_tensor = torch.stack(flow_frames).permute(1, 0, 2, 3) # [2, T, H, W]
-            combined = torch.cat([rgb_tensor, flow_tensor], dim=0)     # [5, T, H, W]
-        else:
-            combined = list(zip(rgb_frames, flow_frames))
-
-        return combined, label
-
-    def load_frames(self, frames_dir, mode="frames"):
-        frames = []
-        if mode == "frames":
-            for i in range(1, self.n_sampled_frames + 1):
-                frame_file = os.path.join(frames_dir, f"frame_{i}.jpg")
-                if os.path.exists(frame_file):
-                    frame = Image.open(frame_file).convert("RGB")
-                    frames.append(frame)
-                else:
-                    if frames:
-                        frames.append(frames[-1])  # duplicate last frame
-                    else:
-                        raise FileNotFoundError(f"No {mode} frames found in {frames_dir}")
-
-        else:
-            for i in range(1, self.n_sampled_frames):
-                frame_file = os.path.join(frames_dir, f"flow_{i}_{i+1}.npy")
-                if os.path.exists(frame_file):
-                    frame = np.load(frame_file, allow_pickle=True)
-                    frame = torch.from_numpy(frame)
-                    frames.append(frame)
-                else:
-                    if frames:
-                        frames.append(frames[-1])  # duplicate last frame
-        return frames
->>>>>>> 2e254c99
 
 
 if __name__ == "__main__":
